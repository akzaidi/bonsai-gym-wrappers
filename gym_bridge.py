#!/usr/bin/env python3
"""
MSFT Bonsai SDK3 Template for Simulator Integration using Python
Copyright 2020 Microsoft

Usage:
  For registering simulator with the Bonsai service for training:
    python simulator_integration.py --api-host https://api.bons.ai \
           --workspace <workspace_id> \
           --accesskey="<access_key> \
  Then connect your registered simulator to a Brain via UI
"""

import os
import pathlib
import sys
from dotenv import load_dotenv, set_key
import time
import datetime
from typing import Dict, Any, List
import gym
import wandb
from gym.wrappers import TimeLimit, Monitor
from gym.spaces import Discrete, Box, MultiBinary, MultiDiscrete, Space
from microsoft_bonsai_api.simulator.client import BonsaiClient, BonsaiClientConfig
from microsoft_bonsai_api.simulator.generated.models import (
    SimulatorState,
    SimulatorInterface,
)

dir_path = os.path.dirname(os.path.realpath(__file__))
brain_name = "stellar-pole"
<<<<<<< HEAD
default_config = {"length": 1.5, "masspole": 0.1}
=======
config = {"length": 1.5, "masspole": 1.1, "gravity": 1.62}
>>>>>>> 1200dc99


class TemplateSimulatorSession:
    def __init__(
        self,
        env_name: str = "CartPole-v1",
        render: bool = False,
        save_prefix: str = brain_name,
        save_runs: bool = False,
        log_file: str = None,
    ):
        """Template for simulating sessions with

        Parameters
        ----------
        env_name : str, optional
            [description], by default "Cartpole-v1"
        """

        self.env_name = env_name
        self.env = gym.make(env_name)
        self.env_type = type(self.env)
        obs_dict = self.env.reset()
        self.observation = obs_dict
        self.render = render
        self.terminal = False
        self.save_prefix = save_prefix
        self.save_path = (
            f"videos/{self.save_prefix}__{self.env_name}__{int(time.time())}"
        )
        if not log_file:
            current_time = datetime.datetime.now().strftime("%Y-%m-%d %H:%M:%S")
            log_file = current_time + "_" + env_name + "_log.csv"
            log_file = os.path.join("log", log_file)
            logs_directory = pathlib.Path(log_file).parent.absolute()
            if not pathlib.Path(logs_directory).exists():
                print(
                    "Directory does not exist at {0}, creating now...".format(
                        str(logs_directory)
                    )
                )
                logs_directory.mkdir(parents=True, exist_ok=True)
        self.log_file = log_file
        if save_runs:
            self.episode_save()
            wandb.init(
                project="bonsai-experiments",
                sync_tensorboard=False,
                name=self.env_name,
                monitor_gym=True,
            )
        self.sparse_reward = 0
        self.save_runs = save_runs

    def get_state(self) -> Dict[str, List]:
        """ Called to retreive the current state of the simulator. """

        return {
            "position": self.observation.tolist()[0],
            "velocity": self.observation.tolist()[1],
            "angle": self.observation.tolist()[2],
            "angular_velocity": self.observation.tolist()[3],
            "gym_terminal": int(self.terminal),
            "sparse_reward": self.sparse_reward,
        }

    def episode_start(self, config: Dict[str, Any] = config):
        """Method invoked at the start of each episode with a given 
        episode configuration.

        Parameters
        ----------
        config : Dict[str, Any]
        SimConfig parameters for the current episode defined in Inkling
        """

        self.observation = self.env.reset()
        if "length" in config.keys():
            self.env.env.length = config["length"]
            if self.save_runs:
                self.env.env.env.length = config["length"]
        if "masspole" in config.keys():
            self.env.env.masspole = config["masspole"]
            if self.save_video:
                self.env.env.env.masspole = config["masspole"]
        if "gravity" in config.keys():
            self.env.env.gravity = config["gravity"]
            if self.save_video:
                self.env.env.env.gravity = config["gravity"]
        if self.render:
            self.sim_render()
        if config is None:
            config = default_config
        self.config = config

    def episode_step(self, action: Dict[str, Any]):
        """Called for each step of the episode 

        Parameters
        ----------
        action : Dict[str, Any]
        BrainAction chosen from the Bonsai Service, prediction or exploration
        """

        self.observation, self.sparse_reward, self.terminal, self.info = self.env.step(
            action
        )
        if self.render:
            self.sim_render()
        if self.save_runs:
            wandb.log({**action, **self.observation, **self.config})

    def sim_render(self):

        if self.render:
            self.env.render()

    def halted(self) -> bool:
        """ Should return True if the simulator cannot continue"""
        return self.terminal

    def random_policy(self) -> Dict:

        return self.env.action_space.sample()

    def episode_save(self):

        self.env = Monitor(self.env, directory=self.save_path, resume=True)

    def log_iterations(self, state, action, episode: int = 0, iteration: int = 1):
        """Log iterations during training to a CSV.

        Parameters
        ----------
        state : Dict
        action : Dict
        episode : int, optional
        iteration : int, optional
        """

        import pandas as pd

        def add_prefixes(d, prefix: str):
            return {f"{prefix}_{k}": v for k, v in d.items()}

        state = add_prefixes(state, "state")
        action = add_prefixes(action, "action")
        config = add_prefixes(self.config, "config")
        data = {**state, **action, **config}
        data["episode"] = episode
        data["iteration"] = iteration
        log_df = pd.DataFrame(data, index=[0])

        if os.path.exists(self.log_file):
            log_df.to_csv(
                path_or_buf=self.log_file, mode="a", header=False, index=False
            )
        else:
            log_df.to_csv(path_or_buf=self.log_file, mode="w", header=True, index=False)


def env_setup():
    """Helper function to setup connection with Project Bonsai

    Returns
    -------
    Tuple
        workspace, and access_key
    """

    load_dotenv(verbose=True)
    workspace = os.getenv("SIM_WORKSPACE")
    access_key = os.getenv("SIM_ACCESS_KEY")

    env_file_exists = os.path.exists(".env")
    if not env_file_exists:
        open(".env", "a").close()

    if not all([env_file_exists, workspace]):
        workspace = input("Please enter your workspace id: ")
        set_key(".env", "SIM_WORKSPACE", workspace)
    if not all([env_file_exists, access_key]):
        access_key = input("Please enter your access key: ")
        set_key(".env", "SIM_ACCESS_KEY", access_key)

    load_dotenv(verbose=True, override=True)
    workspace = os.getenv("SIM_WORKSPACE")
    access_key = os.getenv("SIM_ACCESS_KEY")

    return workspace, access_key


def test_random_policy(
    render: bool = True, num_episodes: int = 10, save_video: bool = False
):

<<<<<<< HEAD
    sim = TemplateSimulatorSession(save_runs=True)
=======
    sim = TemplateSimulatorSession(save_video=save_video)
>>>>>>> 1200dc99
    for episode in range(num_episodes):
        iteration = 0
        terminal = False
        obs = sim.episode_start(config=default_config)
        action = sim.random_policy()
        while not terminal:
            sim.episode_step(action)
            obs = sim.observation
            terminal = sim.terminal
            reward = sim.sparse_reward
            iteration += 1
            print(
                f"Episode #{episode} Iteration #{iteration}: Reward = {reward}; terminal = {terminal}; obs = {obs}"
            )
            if render:
                sim.env.render()
    sim.env.close()


def main(
    render: bool = False,
    log_iterations: bool = False,
    config_setup: bool = False,
    save_runs: bool = False,
):
    """Main entrypoint for running simulator connections

    Parameters
    ----------
    render : bool, optional
        visualize steps in environment, by default True, by default False
    log_iterations: bool, optional
        log iterations during training to a CSV file
    """

    # workspace environment variables
    if config_setup:
        env_setup()
        load_dotenv(verbose=True, override=True)

    # Grab standardized way to interact with sim API
    sim = TemplateSimulatorSession(render=render, save_runs=save_runs)

    # Configure client to interact with Bonsai service
    config_client = BonsaiClientConfig()
    client = BonsaiClient(config_client)

    # # Load json file as simulator integration config type file
    # with open("interface.json") as file:
    # interface = json.load(file)

    # Create simulator session and init sequence id
    registration_info = SimulatorInterface(
        name=sim.env_name,
        timeout=60,
        simulator_context=config_client.simulator_context,
    )
    registered_session = client.session.create(
        workspace_name=config_client.workspace, body=registration_info
    )
    print("Registered simulator.")
    sequence_id = 1

    try:
        while True:
            # Advance by the new state depending on the event type
            sim_state = SimulatorState(
                sequence_id=sequence_id, state=sim.get_state(), halted=sim.halted(),
            )
            event = client.session.advance(
                workspace_name=config_client.workspace,
                session_id=registered_session.session_id,
                body=sim_state,
            )
            sequence_id = event.sequence_id
            print("[{}] Last Event: {}".format(time.strftime("%H:%M:%S"), event.type))

            # Event loop
            if event.type == "Idle":
                time.sleep(event.idle.callback_time)
                print("Idling...")
            elif event.type == "EpisodeStart":
                # sim.episode_start(event.episode_start.config)
                sim.episode_start(config)
            elif event.type == "EpisodeStep":
                sim.episode_step(event.episode_step.action["command"])
            elif event.type == "EpisodeFinish":
                print("Episode Finishing...")
            elif event.type == "Unregister":
                client.session.delete(
                    workspace_name=config_client.workspace,
                    session_id=registered_session.session_id,
                )
                print("Unregistered simulator.")
            else:
                pass
    except KeyboardInterrupt:
        # Gracefully unregister with keyboard interrupt
        client.session.delete(
            workspace_name=config_client.workspace,
            session_id=registered_session.session_id,
        )
        print("Unregistered simulator.")
    except Exception as err:
        # Gracefully unregister for any other exceptions
        client.session.delete(
            workspace_name=config_client.workspace,
            session_id=registered_session.session_id,
        )
        print("Unregistered simulator because: {}".format(err))


if __name__ == "__main__":
    main(render=True, save_runs=False)
    # test_random_policy(render=False)<|MERGE_RESOLUTION|>--- conflicted
+++ resolved
@@ -30,11 +30,7 @@
 
 dir_path = os.path.dirname(os.path.realpath(__file__))
 brain_name = "stellar-pole"
-<<<<<<< HEAD
 default_config = {"length": 1.5, "masspole": 0.1}
-=======
-config = {"length": 1.5, "masspole": 1.1, "gravity": 1.62}
->>>>>>> 1200dc99
 
 
 class TemplateSimulatorSession:
@@ -231,11 +227,7 @@
     render: bool = True, num_episodes: int = 10, save_video: bool = False
 ):
 
-<<<<<<< HEAD
     sim = TemplateSimulatorSession(save_runs=True)
-=======
-    sim = TemplateSimulatorSession(save_video=save_video)
->>>>>>> 1200dc99
     for episode in range(num_episodes):
         iteration = 0
         terminal = False
